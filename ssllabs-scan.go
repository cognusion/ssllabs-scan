--- conflicted
+++ resolved
@@ -726,11 +726,8 @@
 	var conf_json_flat = flag.Bool("json-flat", false, "Output results in flattened JSON format")
 	var conf_hostfile = flag.String("hostfile", "", "File containing hosts to scan (one per line)")
 	var conf_usecache = flag.Bool("usecache", false, "If true, accept cached results (if available), else force live scan.")
-<<<<<<< HEAD
 	var conf_grade = flag.Bool("grade", false, "Output only the hostname: grade")
-=======
 	var conf_hostcheck = flag.Bool("hostcheck", false, "If true, host resolution failure will result in a fatal error.")
->>>>>>> c839854d
 
 	flag.Parse()
 
@@ -790,11 +787,7 @@
 			var results []byte
 			var err error
 
-<<<<<<< HEAD
-			if *conf_json_pretty {
-				// Pretty JSON output
-				results, err = json.MarshalIndent(manager.results.reports, "", "    ")
-			} else if *conf_grade {
+			if *conf_grade {
 				// Just the grade(s). We use flatten and RAW
 				/*
 					"endpoints.0.grade": "A"
@@ -829,24 +822,7 @@
 						fmt.Println(name + ": " + grade)
 					}
 				}
-			} else if *conf_json_flat && !*conf_rawoutput {
-				// Flat JSON, but not RAW
-
-				for i := range manager.results.reports {
-					results, err := json.Marshal(manager.results.reports[i])
-					if err != nil {
-						log.Fatalf("[ERROR] Output to JSON failed: %v", err)
-					}
-				
-					flattened := flattenAndFormatJSON(results)
-					
-					// Print the flattened data
-					fmt.Println(*flattened)
-				}
-			} else if *conf_json_flat && *conf_rawoutput {
-=======
-			if *conf_json_flat {
->>>>>>> c839854d
+			} else if *conf_json_flat {
 				// Flat JSON and RAW
 
 				for i := range manager.results.responses {
